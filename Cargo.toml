--- conflicted
+++ resolved
@@ -1,10 +1,6 @@
 [package]
 name = "nested_intervals"
-<<<<<<< HEAD
-version = "0.2.1"
-=======
-version = "0.1.10"
->>>>>>> f34b059f
+version = "0.2.2"
 authors = ["Florian Finkernagel <finkernagel@imt.uni-marburg.de>"]
 edition = "2018"
 description = "nested & overlapping interval set functions, overlap, union, etc"
